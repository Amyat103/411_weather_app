--- conflicted
+++ resolved
@@ -25,8 +25,6 @@
         db.create_all()  # Recreate all tables
 
     favorites_model = FavoritesModel()
-
-
 
     ####################################################
     #
@@ -320,13 +318,8 @@
             lon = data1.get("longitude")
 
             # Get data from OpenWeatherMap API
-<<<<<<< HEAD
-            api_key = ""
+            api_key = "97cb58db58fd4f4175584e4f11d69774"
             url = f"https://api.openweathermap.org/data/3.0/onecall?lat={lat}lon={lon}&appid={api_key}"
-=======
-            api_key = '97cb58db58fd4f4175584e4f11d69774'
-            url = f'https://api.openweathermap.org/data/3.0/onecall?lat={lat}lon={lon}&appid={api_key}'
->>>>>>> bdcfc495
             data = request.get(url)
 
             # Extract and validate required fields
@@ -617,8 +610,4 @@
 
 if __name__ == "__main__":
     app = create_app()
-<<<<<<< HEAD
-    app.run(debug=True, host="0.0.0.0", port=5000)
-=======
-    app.run(debug=True, host='0.0.0.0', port=5002)
->>>>>>> bdcfc495
+    app.run(debug=True, host="0.0.0.0", port=5002)